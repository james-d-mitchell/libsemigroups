--- conflicted
+++ resolved
@@ -84,18 +84,19 @@
       auto it = S.cbegin(5);
       REQUIRE(*(it++) == action_digraph_helper::make<node_type>(5, {{0, 0}}));
       REQUIRE(*(it++)
+              == action_digraph_helper::make<node_type>(5, {{1, 0}, {1, 1}}));
+      REQUIRE(*(it++)
+              == action_digraph_helper::make<node_type>(5, {{1, 1}, {1, 1}}));
+      REQUIRE(*(it++)
               == action_digraph_helper::make<node_type>(
-                  5, {{1, 2}, {1, 1}, {3, 2}, {3, 3}}));
+                  5, {{1, 2}, {1, 1}, {1, 2}}));
       REQUIRE(*(it++)
               == action_digraph_helper::make<node_type>(
                   5, {{1, 2}, {1, 1}, {2, 2}}));
       REQUIRE(*(it++)
               == action_digraph_helper::make<node_type>(
-                  5, {{1, 2}, {1, 1}, {1, 2}}));
-      REQUIRE(*(it++)
-              == action_digraph_helper::make<node_type>(5, {{1, 1}, {1, 1}}));
-      REQUIRE(*(it++)
-              == action_digraph_helper::make<node_type>(5, {{1, 0}, {1, 1}}));
+                  5, {{1, 2}, {1, 1}, {3, 2}, {3, 3}}));
+      REQUIRE(*(it++) == action_digraph_helper::make<node_type>(0, 2));
       REQUIRE(*(it++) == action_digraph_helper::make<node_type>(0, 2));
       REQUIRE(*(it++) == action_digraph_helper::make<node_type>(0, 2));
 
@@ -153,10 +154,10 @@
               == action_digraph_helper::make<node_type>(2, {{0, 0, 0}}));
       REQUIRE(
           *(it++)
-          == action_digraph_helper::make<node_type>(2, {{1, 1, 1}, {1, 1, 1}}));
+          == action_digraph_helper::make<node_type>(2, {{1, 0, 1}, {1, 1, 1}}));
       REQUIRE(
           *(it++)
-          == action_digraph_helper::make<node_type>(2, {{1, 0, 1}, {1, 1, 1}}));
+          == action_digraph_helper::make<node_type>(2, {{1, 1, 1}, {1, 1, 1}}));
       REQUIRE(*(it++) == action_digraph_helper::make<node_type>(0, 3));
       REQUIRE(*(it++) == action_digraph_helper::make<node_type>(0, 3));
     }
@@ -795,13 +796,12 @@
     //   Sims1_ C(congruence_kind::right, p);
     //   REQUIRE(C.number_of_congruences(105) == 103'406);
     // }
-  }
-
-<<<<<<< HEAD
+
     Sims1_ C(congruence_kind::right, p);
     REQUIRE(C.number_of_congruences(105, std::thread::hardware_concurrency())
             == 103'406);
-=======
+  }
+
   LIBSEMIGROUPS_TEST_CASE("Sims1",
                           "036",
                           "Brauer(5) (Kudryavtseva-Mazorchuk)",
@@ -852,7 +852,6 @@
 
     REQUIRE(sims1::minimal_representation<uint32_t>(p, 945).number_of_nodes()
             == 47);
->>>>>>> 01a9ecd0
   }
 
   LIBSEMIGROUPS_TEST_CASE("Sims1",
