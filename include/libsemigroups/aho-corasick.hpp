--- conflicted
+++ resolved
@@ -167,25 +167,12 @@
       _all_nodes[parent_index].children().erase(parent_letter);
     }
 
-<<<<<<< HEAD
-    void add_word_no_checks(word_type const& w) {
-      add_word_no_checks(w.cbegin(), w.cend());
-    }
-
-    void rm_word_no_checks(word_type const& w) {
-      rm_word_no_checks(w.cbegin(), w.cend());
-    }
-
-    [[nodiscard]] index_type traverse_from(index_type     start,
-                                           const_iterator first,
-                                           const_iterator last) const {
-      index_type current = start;
-=======
     // TODO to cpp
     template <typename Iterator>
-    [[nodiscard]] index_type traverse(Iterator first, Iterator last) const {
-      index_type current = root;
->>>>>>> 298f9b85
+    [[nodiscard]] index_type traverse_from(index_type start,
+                                           Iterator   first,
+                                           Iterator   last) const {
+      index_type current = start;
       for (auto it = first; it != last; ++it) {
         // Uses private traverse by node function
         current = traverse(current, *it);
@@ -193,19 +180,6 @@
       return current;
     }
 
-<<<<<<< HEAD
-    [[nodiscard]] index_type traverse_from(index_type       start,
-                                           word_type const& w) const {
-      return traverse_from(start, w.cbegin(), w.cend());
-    }
-
-    // TODO to cpp
-    [[nodiscard]] index_type traverse(const_iterator first,
-                                      const_iterator last) const {
-      return traverse_from(root, first, last);
-    }
-
-=======
     // TODO to cpp
     // TODO template to accept Iterator not word_type&
     void signature(word_type& w, index_type i) const {
@@ -217,6 +191,13 @@
       std::reverse(w.begin(), w.end());
     }
 
+    size_t height(index_type i) const {
+      if (i == root) {
+        return 0;
+      }
+      return height(_all_nodes[i].parent()) + 1
+    }
+
     // TODO move to helper namespace
     void add_word_no_checks(word_type const& w) {
       add_word_no_checks(w.cbegin(), w.cend());
@@ -228,7 +209,18 @@
     }
 
     // TODO move to helper namespace
->>>>>>> 298f9b85
+    [[nodiscard]] index_type traverse_from(index_type       start,
+                                           word_type const& w) const {
+      return traverse_from(start, w.cbegin(), w.cend());
+    }
+
+    // TODO move to helper namespace
+    [[nodiscard]] index_type traverse(const_iterator first,
+                                      const_iterator last) const {
+      return traverse_from(root, first, last);
+    }
+
+    // TODO move to helper namespace
     [[nodiscard]] index_type traverse(word_type const& w) const {
       return traverse_from(root, w.cbegin(), w.cend());
     }
@@ -246,26 +238,6 @@
       return _all_nodes.at(i);
     }
 
-<<<<<<< HEAD
-    // TODO to cpp
-    void signature(word_type& w, index_type i) const {
-      w.clear();
-      while (i != root) {
-        w.push_back(_all_nodes[i].parent_letter());
-        i = _all_nodes[i].parent();
-      }
-      std::reverse(w.begin(), w.end());
-    }
-
-    size_t height(index_type i) const {
-      if (i == root) {
-        return 0;
-      }
-      return height(_all_nodes[i].parent()) + 1
-    }
-
-=======
->>>>>>> 298f9b85
    private:
     index_type new_active_node(index_type parent, letter_type a) {
       index_type index;
