//
// libsemigroups - C++ library for semigroups and monoids
// Copyright (C) 2019-2023 James D. Mitchell
//
// This program is free software: you can redistribute it and/or modify
// it under the terms of the GNU General Public License as published by
// the Free Software Foundation, either version 3 of the License, or
// (at your option) any later version.
//
// This program is distributed in the hope that it will be useful,
// but WITHOUT ANY WARRANTY; without even the implied warranty of
// MERCHANTABILITY or FITNESS FOR A PARTICULAR PURPOSE.  See the
// GNU General Public License for more details.
//
// You should have received a copy of the GNU General Public License
// along with this program.  If not, see <http://www.gnu.org/licenses/>.
//

// This file contains two classes Runner and Race for competitively running
// different functions/member functions in different threads, and obtaining the
// winner.

#ifndef LIBSEMIGROUPS_RUNNER_HPP_
#define LIBSEMIGROUPS_RUNNER_HPP_

#include <atomic>   // for atomic
#include <chrono>   // for nanoseconds, high_resolution_clock
#include <numeric>  // for accumulate
#include <thread>   // for ??

#include "debug.hpp"      // for LIBSEMIGROUPS_ASSERT
#include "exception.hpp"  // for LIBSEMIGROUPS_EXCEPTION

#include "detail/function-ref.hpp"  // for FunctionRef
#include "detail/report.hpp"        // for LibsemigroupsException

namespace libsemigroups {
  //! A pseudonym for std::chrono::nanoseconds::max().
  constexpr std::chrono::nanoseconds FOREVER = std::chrono::nanoseconds::max();

  // This class exists so that the "reporting" functionality can be used
  // independently from the "runner" functionality, for example in
  // NodeManagedDigraph, Sims1, and so on
  class Reporter {
   public:
    using time_point  = std::chrono::high_resolution_clock::time_point;
    using nanoseconds = std::chrono::nanoseconds;

   private:
    std::string _prefix;
    nanoseconds _report_time_interval;

    mutable time_point _last_report;
    mutable time_point _start_time;

   public:
    // not noexcept because std::string constructor isn't
    Reporter()
        : _prefix(),
          _report_time_interval(),
          // mutable
          _last_report(),
          _start_time() {
      // All values set in init
      init();
    }

    Reporter& init();

    Reporter(Reporter const&)            = default;
    Reporter(Reporter&&)                 = default;
    Reporter& operator=(Reporter const&) = default;
    Reporter& operator=(Reporter&&)      = default;

    ~Reporter() = default;

    //! Check if it is time to report.
    //!
    //! This function can be used in an implementation of run() (in a
    //! derived class of Runner) to check if enough time has
    //! passed that we should report again.
    //!
    //! \returns
    //! A \c bool.
    //!
    //! \par Parameters
    //! (None)
    //!
    //! \sa report_every(std::chrono::nanoseconds) and report_every(TIntType).
    // not noexcept because operator- for time_points can throw.
    // TODO(v3) remove!
    [[nodiscard]] inline bool report() const {
      auto t       = std::chrono::high_resolution_clock::now();
      auto elapsed = t - _last_report;

      if (elapsed > _report_time_interval) {
        _last_report = t;
        return true;
      } else {
        return false;
      }
    }

    //! Set the minimum elapsed time between reports.
    //!
    //! This function can be used to specify at run time the minimum elapsed
    //! time between two calls to report() that return \c true. If
    //! report() returns \c true at time \c s, then report() will
    //! only return \c true again after time \c s + \c t has elapsed.
    //!
    //! \param val the amount of time (in nanoseconds) between reports.
    //!
    //! \returns
    //! A reference to this.
    //!
    //! \sa
    //! report_every(TIntType)
    Reporter& report_every(nanoseconds val) noexcept {
      _last_report          = std::chrono::high_resolution_clock::now();
      _report_time_interval = val;
      return *this;
    }

    //! Set the minimum elapsed time between reports.
    //!
    //! This function can be used to specify at run time the minimum elapsed
    //! time between two calls to report() that return \c true. If
    //! report() returns \c true at time \c s, then report() will
    //! only return \c true again after time \c s + \c t has elapsed.
    //!
    //! \param t the amount of time (in \c TIntType) between reports.
    //!
    //! \returns
    //! (None)
    //!
    //! \sa report_every(std::chrono::nanoseconds)
    template <typename TIntType>
    Reporter& report_every(TIntType t) noexcept {
      return report_every(nanoseconds(t));
    }

    //! Get the minimum elapsed time between reports.
    //!
    //! \par Parameters
    //! (None)
    //!
    //! \returns
    //! The number of nanoseconds between reports.
    [[nodiscard]] nanoseconds report_every() const noexcept {
      return _report_time_interval;
    }

    [[nodiscard]] time_point start_time() const noexcept {
      return _start_time;
    }

<<<<<<< HEAD
    [[nodiscard]] static nanoseconds delta(time_point const& t) {
      using std::chrono::duration_cast;
      using std::chrono::high_resolution_clock;
      return duration_cast<nanoseconds>(high_resolution_clock::now() - t);
    }

    Reporter& reset_start_time() {
      _last_report = std::chrono::high_resolution_clock::now();
      _start_time  = _last_report;
=======
    ReporterV3 const& reset_start_time() const noexcept {
      _start_time = std::chrono::high_resolution_clock::now();
>>>>>>> 5644ca43
      return *this;
    }

    [[nodiscard]] time_point last_report() const noexcept {
      return _last_report;
    }

    // TODO noexcept
    Reporter const& reset_last_report() const {
      _last_report = std::chrono::high_resolution_clock::now();
      return *this;
    }

    // Not noexcept because std::string::operator= isn't
    Reporter& report_prefix(std::string const& val) {
      _prefix = val;
      return *this;
    }

    [[nodiscard]] std::string const& report_prefix() const noexcept {
      return _prefix;
    }
  };

  namespace detail {
    // This class provides a thread-safe means of calling a function every
    // second in a detached thread. The purpose of this class is so that the
    // TickerImpl, which contains the data required by the function to be
    // called, inside the Ticker, can outlive the Ticker, the TickerImpl is
    // deleted by the function called in the thread.
    class Ticker {
      class TickerImpl {
        std::function<void(void)> _func;
        bool                      _stop;
        std::mutex                _mtx;

       public:
        template <typename Func>
        explicit TickerImpl(Func&& func)
            : _func(std::forward<Func>(func)), _stop(false) {
          auto thread_func = [this](TickerImpl* dtg) {
            std::unique_ptr<TickerImpl> ptr;
            ptr.reset(dtg);
            std::this_thread::sleep_for(std::chrono::seconds(1));
            while (true) {
              {
                std::lock_guard<std::mutex> lck(_mtx);
                // This stops _func() from being called, when the object it
                // relates to is destroyed, two scenarios arise:
                // 1. the Ticker goes out of scope, the mutex is locked, then
                //    _stop is set to false, Ticker is destroyed, maybe the
                //    object where Ticker is created is also destroyed (the
                //    object containing _func and/or its related data), then
                //    we acquire the mutex here, and _stop is false, so we
                //    don't call _func (which is actually destroyed).
                // 2. we acquire the lock on the mutex here first, and then
                //    Ticker goes out of scope, the destructor of Ticker is
                //    then blocked (and so too is the possible destruction of
                //    the object containing the data for _func) until we've
                //    finished calling _func again.
                if (!_stop) {
                  _func();
                } else {
                  break;
                }
              }
              std::this_thread::sleep_for(std::chrono::seconds(1));
            }
          };
          auto t = std::thread(thread_func, this);
          t.detach();
        }

        void stop() {
          _stop = true;
        }

        std::mutex& mtx() noexcept {
          return _mtx;
        }
      };
      // TODO rename variable
      TickerImpl* _detached_thread;

     public:
      template <typename Func>
      explicit Ticker(Func&& func)
          : _detached_thread(new TickerImpl(std::forward<Func>(func))) {}

      ~Ticker() {
        // See above for an explanation of why we lock the mtx here.
        std::lock_guard<std::mutex> lck(_detached_thread->mtx());
        _detached_thread->stop();
      }
    };

    template <size_t C>
    class ReportCell {
     private:
      using Row = std::array<std::string, C + 1>;

      std::array<size_t, C + 1> _col_widths;
      std::vector<Row>          _rows;

     public:
      ReportCell() : _col_widths(), _rows() {
        _col_widths.fill(0);
      }

      ~ReportCell() {
        emit();
      }

      ReportCell& min_width(size_t val) {
        // TODO check that sum of col widths doesn't exceed 93
        _col_widths.fill(val);
        return *this;
      }

      ReportCell& min_width(size_t col, size_t val) {
        // TODO check that sum of col widths doesn't exceed 93
        // TODO check that col is in bounds
        _col_widths[col + 1] = val;
        return *this;
      }

      // template <typename... Args>
      // ReportCell& divider(std::string_view val) {
      //   if (val.size() != 1) {
      //     LIBSEMIGROUPS_EXCEPTION(
      //         "expected the argument to be of length 1, found {}",
      //         val.size());
      //   }
      //   _divider = val;
      //   return *this;
      // }

      void divider() {
        _rows.push_back(Row({_divider}));
      }

      template <typename... Args>
      void operator()(std::string_view fmt_str, Args&&... args) {
        static_assert(sizeof...(args) <= C);
        _rows.push_back(
            Row({std::string(fmt_str), std::forward<Args>(args)...}));
        for (size_t i = 0; i < _rows.back().size(); ++i) {
          _col_widths[i] = std::max(_col_widths[i], _rows.back()[i].size());
        }
      }

      template <typename Func, typename... Args>
      void operator()(Func&& f, char const* fmt_str, Args&&... args) {
        operator()(fmt_str, f(args)...);
      }

     private:
      size_t line_width() const {
        auto fmt = [](auto&&... args) {
          return fmt::format(std::forward<decltype(args)>(args)...).size();
        };
        return std::apply(fmt, _rows[0]) + 3;
      }

      void emit() {
        auto fmt = [](auto&&... args) {
          report_default(std::forward<decltype(args)>(args)...);
        };
        // This isn't quite right
        for (size_t i = 0; i < _rows.size(); ++i) {
          if (_rows[i][0] == _divider) {
            report_no_prefix(_divider, "");
          } else {
            for (size_t j = 1; j < C + 1; ++j) {
              _rows[i][j]
                  = std::string(_col_widths[j]
                                    - unicode_string_length(_rows[i][j]),
                                ' ')
                    + _rows[i][j];
            }
            std::apply(fmt, _rows[i]);
          }
<<<<<<< HEAD
        }
        report_no_prefix("{:-<{}}\n", "", line_width());
        for (size_t i = 0; i < _rows.size(); ++i) {
          std::apply(fmt, _rows[i]);
=======
>>>>>>> 5644ca43
        }
      }
    };

  }  // namespace detail

  //! Many of the classes in ``libsemigroups`` implementing the algorithms,
  //! that are the reason for the existence of this library, are derived from
  //! Runner.  The Runner class exists to collect various common tasks
  //! required by such a derived class with a possibly long running \ref run.
  //! These common tasks include:
  //! * running for a given amount of time (\ref run_for)
  //! * running until a nullary predicate is true (\ref run_until)
  //! * reporting after a given amount of time (\ref report_every)
  //! * checking if the given amount of time has elapsed since last report
  //! (\ref report)
  //! * checking the status of the algorithm: has it
  //! \ref started?  \ref finished? been killed by another thread
  //! (\ref dead)? has it timed out (\ref timed_out)? has it
  //! \ref stopped for any reason?
  //! * permit the function \ref run to be killed from another thread
  //! (\ref kill).
  class Runner : public Reporter {
   public:
    // Enum class for the state of the Runner.
    enum class state {
      never_run            = 0,
      running_to_finish    = 1,
      running_for          = 2,
      running_until        = 3,
      timed_out            = 4,
      stopped_by_predicate = 6,
      not_running          = 7,
      dead                 = 8
    };

   private:
    ////////////////////////////////////////////////////////////////////////
    // Runner - data - private
    ////////////////////////////////////////////////////////////////////////

    std::chrono::nanoseconds        _run_for;
    mutable std::atomic<state>      _state;
    detail::FunctionRef<bool(void)> _stopper;

   public:
    ////////////////////////////////////////////////////////////////////////
    // Runner - constructors + destructor - public
    ////////////////////////////////////////////////////////////////////////

    //! Default constructor.
    //!
    //! Returns a runner that is not started, not finished, not dead, not
    //! timed out, will run \ref FOREVER if not instructed otherwise,  that
    //! last reported at the time of construction, and that will report every
    //! std::chrono::seconds(1) if reporting is enabled.
    //!
    //! \par Parameters
    //! (None)
    // not noexcept because Reporter() isn't
    Runner();

    // TODO doc
    Runner& init();

    //! Copy constructor.
    //!
    //! Returns a runner that is a copy of \p other. The state of the new
    //! runner is the same as \p other, except that the function passed as an
    //! argument to \ref run_until (if any) is not copied.
    //!
    //! \param other the Runner to copy.
    Runner(Runner const& other);

    //! Move constructor
    //!
    //! Returns a runner that is initialised from \p other. The state of the
    //! new runner is the same as \p copy, except that the function passed as
    //! an argument to \ref run_until (if any) is not copied.
    //!
    //! \param other the Runner to move from.
    Runner(Runner&& other);

    //! Copy assignment operator.
    //!
    //! Returns a runner that is initialised from \p other. The state of the
    //! new runner is the same as \p copy, except that the function passed as
    //! an argument to \ref run_until (if any) is not copied.
    //!
    //! \param other the Runner to move from.
    Runner& operator=(Runner const& other);

    //! Move assignment operator.
    //!
    //! Returns a runner that is initialised from \p other. The state of the
    //! new runner is the same as \p copy, except that the function passed as
    //! an argument to \ref run_until (if any) is not copied.
    //!
    //! \param other the Runner to move from.
    Runner& operator=(Runner&& other);

    virtual ~Runner() = default;

    ////////////////////////////////////////////////////////////////////////
    // Runner - non-virtual member functions - public
    ////////////////////////////////////////////////////////////////////////

    //! Run until \ref finished.
    //!
    //! Run the main algorithm implemented by a derived class derived of
    //! Runner.
    //!
    //! \returns
    //! (None)
    //!
    //! \par Parameters
    //! (None)
    // At the end of this either finished, or dead.
    void run();

    //! Run for a specified amount of time.
    //!
    //! For this to work it is necessary to periodically check if
    //! timed_out() returns \c true, and to stop if it is, in the
    //! run() member function of any derived class of Runner.
    //!
    //! \param t the time in nanoseconds to run for.
    //!
    //! \returns
    //! (None)
    //!
    //! \sa run_for(TIntType)
    // At the end of this either finished, dead, or timed_out.
    void run_for(std::chrono::nanoseconds t);

    //! Run for a specified amount of time.
    //!
    //!
    //! For this to work it is necessary to periodically check if
    //! timed_out() returns \c true, and to stop if it is, in the
    //! run() member function of any derived class of Runner.
    //!
    //! \param t the time to run for (in \c TIntType).
    //!
    //! \returns
    //! (None)
    //!
    //! \sa run_for(std::chrono::nanoseconds)
    template <typename TIntType>
    void run_for(TIntType t) {
      run_for(std::chrono::nanoseconds(t));
    }

    //! Check if the amount of time passed to \ref run_for has elapsed.
    //!
    //! \par Parameters
    //! (None)
    //!
    //! \returns
    //! A \c bool
    //!
    //! \sa run_for(std::chrono::nanoseconds) and
    //! run_for(TIntType).
    // not noexcept because operator-(time_point, time_point) isn't
    [[nodiscard]] inline bool timed_out() const {
      return (running_for() ? delta(start_time()) >= _run_for
                            : current_state() == state::timed_out);
    }

    //! Run until a nullary predicate returns \p true or \ref finished.
    //!
    //! \param func a callable type that will exist for at
    //! least until this function returns, or a function pointer.
    //!
    //! \returns
    //! (None)
    // At the end of this either finished, dead, or stopped_by_predicate.
    template <typename T>
    void run_until(T&& func);

    //! Run until a nullary predicate returns \p true or \ref finished.
    //!
    //! \param func a function pointer.
    //!
    //! \returns
    //! (None)
    void run_until(bool (*func)()) {
      run_until(detail::FunctionRef<bool(void)>(func));
    }

    //! Report why \ref run stopped.
    //!
    //! Reports whether run() was stopped because it is finished(),
    //! timed_out(), or dead().
    //!
    //! \par Parameters
    //! (None)
    //!
    //! \returns
    //! (None)
    // not noexcept because it calls timed_out which is not noexcept
    void report_why_we_stopped() const;

    //! Check if \ref run has been run to completion or not.
    //!
    //! Returns \c true if run() has been run to completion. For this to
    //! work, the implementation of run() in a derived class of
    //! Runner must implement a specialisation of
    //! \c finished_impl.
    //!
    //! \par Parameters
    //! (None)
    //!
    //! \returns
    //! A \c bool.
    //!
    //! \sa started()
    // Not noexcept because finished_impl isn't
    [[nodiscard]] inline bool finished() const {
      if (started() && !dead() && finished_impl()) {
        _state = state::not_running;
        return true;
      } else {
        return false;
      }
      // since kill() may leave the object in an invalid state we only return
      // true here if we are not dead and the object thinks it is finished.
    }

    //! Check if \ref run has been called at least once before.
    //!
    //! Returns \c true if run() has started to run (it can be running or
    //! not).
    //!
    //! \par Parameters
    //! (None)
    //!
    //! \returns
    //! A \c bool.
    //!
    //! \sa finished()
    [[nodiscard]] bool started() const noexcept {
      return current_state() != state::never_run;
    }

    //! Check if currently running.
    //!
    //! \returns
    //! \c true if run() is in the process of running and \c false it is not.
    //!
    //! \par Parameters
    //! (None)
    //!
    //! \returns
    //! A \c bool.
    //!
    //! \sa finished()
    [[nodiscard]] bool running() const noexcept {
      return current_state() == state::running_to_finish
             || current_state() == state::running_for
             || current_state() == state::running_until;
    }

    //! Stop \ref run from running (thread-safe).
    //!
    //! This function can be used to terminate run() from another thread.
    //! After kill() has been called the Runner may no longer be in a valid
    //! state, but will return \c true from dead() .
    //!
    //! \par Parameters
    //! (None)
    //!
    //! \returns
    //! (None).
    //!
    //! \exceptions
    //! \noexcept
    //!
    //! \sa finished()
    void kill() noexcept {
      set_state(state::dead);
    }

    //! Check if the runner is dead.
    //!
    //! This function can be used to check if we should terminate run()
    //! because it has been killed by another thread.
    //!
    //! \par Parameters
    //! (None)
    //!
    //! \returns
    //! A \c bool.
    //!
    //! \exceptions
    //! \noexcept
    //!
    //! \sa kill()
    [[nodiscard]] bool dead() const noexcept {
      return current_state() == state::dead;
    }

    //! Check if the runner is stopped.
    //!
    //! This function can be used to check whether or not run() has been
    //! stopped for whatever reason. In other words, it checks if
    //! timed_out(), finished(), or dead().
    //!
    //! \returns
    //! A \c bool.
    //!
    //! \par Parameters
    //! (None)
    // not noexcept because timed_out isn't
    [[nodiscard]] bool stopped() const {
      return (running() ? (timed_out() || stopped_by_predicate())
                        : current_state() > state::running_until);
    }

    //! Check if the runner was, or should, stop because of
    //! the argument for \ref run_until.
    //!
    //! If \c this is running, then the nullary predicate is called and its
    //! return value is returned. If \c this is not running, then \c true is
    //! returned if and only if the last time \c this was running it was
    //! stopped by a call to the nullary predicate passed to run_until().
    //!
    //! \returns
    //! A \c bool.
    //!
    //! \exceptions
    //! \no_libsemigroups_except
    //!
    //! \complexity
    //! Constant.
    //!
    //! \par Parameters
    //! (None)
    // noexcept should depend on whether _stopper can throw or not
    [[nodiscard]] inline bool stopped_by_predicate() const {
      if (running_until()) {
        LIBSEMIGROUPS_ASSERT(_stopper.valid());
        return _stopper();
      } else {
        return current_state() == state::stopped_by_predicate;
      }
    }

    //! Check if the runner is currently running for a particular length of
    //! time.
    //!
    //! If the Runner is currently running because its member function \ref
    //! run_for has been invoked, then this function returns \c true.
    //! Otherwise, \c false is returned.
    //!
    //! \returns
    //! A \c bool.
    //!
    //! \exceptions
    //! \noexcept
    //!
    //! \complexity
    //! Constant.
    //!
    //! \par Parameters
    //! (None)
    [[nodiscard]] bool running_for() const noexcept {
      return _state == state::running_for;
    }

    //! Check if the runner is currently running until a nullary predicate
    //! returns \c true.
    //!
    //! If the Runner is currently running because its member function \ref
    //! run_until has been invoked, then this function returns \c true.
    //! Otherwise, \c false is returned.
    //!
    //! \returns
    //! A \c bool.
    //!
    //! \exceptions
    //! \noexcept
    //!
    //! \complexity
    //! Constant.
    //!
    //! \par Parameters
    //! (None)
    [[nodiscard]] bool running_until() const noexcept {
      return _state == state::running_until;
    }

    // TODO doc
    [[nodiscard]] state current_state() const noexcept {
      return _state;
    }

   private:
    virtual void               run_impl()            = 0;
    [[nodiscard]] virtual bool finished_impl() const = 0;

    void set_state(state stt) const noexcept {
      // We can set the state back to never_run if run_impl throws, and we are
      // restoring the old state.
      if (!dead()) {
        // It can be that *this* becomes dead after this function has been
        // called.
        _state = stt;
      }
    }
  };

  // TODO to tpp file
  template <typename T>
  void Runner::run_until(T&& func) {
    if (!finished() && !dead()) {
      _stopper = std::forward<T>(func);
      if (!_stopper()) {
        set_state(state::running_until);
        run_impl();
        if (!finished()) {
          if (!dead()) {
            set_state(state::stopped_by_predicate);
          }
        } else {
          set_state(state::not_running);
        }
      }
      _stopper.invalidate();
    }
  }
}  // namespace libsemigroups
#endif  // LIBSEMIGROUPS_RUNNER_HPP_<|MERGE_RESOLUTION|>--- conflicted
+++ resolved
@@ -154,7 +154,6 @@
       return _start_time;
     }
 
-<<<<<<< HEAD
     [[nodiscard]] static nanoseconds delta(time_point const& t) {
       using std::chrono::duration_cast;
       using std::chrono::high_resolution_clock;
@@ -164,10 +163,6 @@
     Reporter& reset_start_time() {
       _last_report = std::chrono::high_resolution_clock::now();
       _start_time  = _last_report;
-=======
-    ReporterV3 const& reset_start_time() const noexcept {
-      _start_time = std::chrono::high_resolution_clock::now();
->>>>>>> 5644ca43
       return *this;
     }
 
@@ -350,13 +345,10 @@
             }
             std::apply(fmt, _rows[i]);
           }
-<<<<<<< HEAD
         }
         report_no_prefix("{:-<{}}\n", "", line_width());
         for (size_t i = 0; i < _rows.size(); ++i) {
           std::apply(fmt, _rows[i]);
-=======
->>>>>>> 5644ca43
         }
       }
     };
