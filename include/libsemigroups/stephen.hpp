--- conflicted
+++ resolved
@@ -1,6 +1,6 @@
 //
 // libsemigroups - C++ library for semigroups and monoids
-// Copyright (C) 2022-2023 James D. Mitchell
+// Copyright (C) 2022 James D. Mitchell
 //
 // This program is free software: you can redistribute it and/or modify
 // it under the terms of the GNU General Public License as published by
@@ -22,37 +22,20 @@
 #include <chrono>       // for high_resolution_clock
 #include <cstddef>      // for size_t
 #include <cstdint>      // for size_t
-#include <type_traits>  // for decay_t, is_base_of_v
+#include <type_traits>  // for decay_t, is_base_of
 #include <utility>      // for forward
 #include <vector>       // for vector
 
-#include "constants.hpp"                // for PositiveInfinity
-#include "dot.hpp"                      // for Dot
-#include "paths.hpp"                    // for const_pislo_iterator etc
-#include "presentation.hpp"             // for Presentation
-#include "runner.hpp"                   // for Runner
-#include "to-presentation.hpp"          // for make
-#include "types.hpp"                    // for word_type
-#include "word-graph-with-sources.hpp"  // for DigraphWithSources
-#include "word-graph.hpp"               // for WordGraph, Act...
-
-#include "detail/int-range.hpp"           // for IntegralRange<>::v...
-#include "detail/node-managed-graph.hpp"  // for NodeManagedGraph
-#include "detail/stl.hpp"                 // for IsStdSharedPtr
-
-// TODO
-// * iwyu
-// * minimal rep (as per Reinis) (named normal_form?)
-// * class_of for inverse Stephen (i.e. all walks in the graph through all
-// nodes) (not sure how to do this just yet). This is different than
-// words_accepted see Corollary 3.2 in Stephen's "Presentations of inverse
-// monoids" paper (not thesis).
-// * invert() - just swap the initial and accept states and re-standardize
-// * idempotent() - just make the accept state = initial state.
-// * update reporting to new standard
-// * update so that run_for, run_until work properly (at present basically
-//   run_impl starts again from scratch every time)
-// * canonical_form (as per Howie's book)
+#include "constants.hpp"             // for PositiveInfinity
+#include "digraph-with-sources.hpp"  // for DigraphWithSources
+#include "digraph.hpp"               // for ActionDigraph, Act...
+#include "int-range.hpp"             // for IntegralRange<>::v...
+#include "make-present.hpp"          // for make
+#include "present.hpp"               // for Presentation
+#include "runner.hpp"                // for Runner
+#include "todd-coxeter-digraph.hpp"  // for ToddCoxeterDigraph
+#include "types.hpp"                 // for word_type
+
 namespace libsemigroups {
 
   //! Defined in ``stephen.hpp``.
@@ -60,58 +43,30 @@
   //! On this page we describe the functionality in ``libsemigroups`` relating
   //! to Stephen's procedure for finitely presented semigroups. This class
   //! implements Stephen's procedure for (possibly) constructing the word graph
-  //! (WordGraph) corresponding to the left factors of a word in a finitely
+  //! (ActionDigraph) corresponding to the left factors of a word in a finitely
   //! presented semigroup. The algorithm implemented in this class is closely
   //! related to the Todd-Coxeter algorithm  (as implemented in \ref
-  //! ToddCoxeter) and originates in [Applications of automata theory to
-  //! presentations of monoids and inverse monoids](https://rb.gy/brsuvc) by J.
-  //! B. Stephen.
-  namespace detail {
-    template <typename T>
-    struct ActualPresentation {
-      using type = T;
-    };
-
-    template <>
-    struct ActualPresentation<std::shared_ptr<Presentation<word_type>>> {
-      using type = Presentation<word_type>;
-    };
-
-    template <>
-    struct ActualPresentation<std::shared_ptr<InversePresentation<word_type>>> {
-      using type = InversePresentation<word_type>;
-    };
-  }  // namespace detail
-
-  template <typename P>
+  //! congruence::ToddCoxeter) and originates in
+  //! [Applications of automata theory to presentations of monoids and inverse
+  //! monoids](https://rb.gy/brsuvc) by J. B. Stephen.
   class Stephen : public Runner {
-    template <typename Q>
-    static constexpr bool is_valid_presentation() {
-      using R = typename detail::ActualPresentation<std::decay_t<Q>>::type;
-
-      return std::is_same_v<R, Presentation<word_type>>
-             || std::is_same_v<R, InversePresentation<word_type>>;
-    }
-
-    static_assert(is_valid_presentation<P>(), "TODO");
+    using internal_digraph_type
+        = detail::ToddCoxeterDigraph<DigraphWithSources<size_t>>;
 
    public:
-    using presentation_type = typename detail::ActualPresentation<P>::type;
-
     //! The return type of the function \ref word_graph.
-    using word_graph_type = WordGraph<uint32_t>;
-    using node_type       = word_graph_type::node_type;
+    using digraph_type = ActionDigraph<size_t>;
+
+    //! The type of the nodes of a \ref digraph_type.
+    using node_type = typename digraph_type::node_type;
 
    private:
-    class StephenGraph;  // forward decl
-
     // Data members
-    node_type    _accept_state;
-    bool         _something_changed;
-    bool         _finished;
-    P            _presentation;
-    word_type    _word;
-    StephenGraph _word_graph;
+    bool                    _finished;
+    node_type               _accept_state;
+    Presentation<word_type> _presentation;
+    word_type               _word;
+    internal_digraph_type   _word_graph;
 
    public:
     //! Default constructor.
@@ -119,7 +74,6 @@
     //! Default constructs an empty instance, use \ref init and \ref set_word
     //! to specify the presentation and the word, respectively.
     Stephen();
-    Stephen& init();
 
     //! Construct from a presentation.
     //!
@@ -131,14 +85,30 @@
     //!
     //! \throws LibsemigroupsException if `p.validate()` throws.
     //! \throws LibsemigroupsException if `p.alphabet().size()` is `0`.
+    template <typename P,
+              typename = std::enable_if_t<
+                  std::is_base_of<PresentationBase, std::decay_t<P>>::value>>
     explicit Stephen(P&& p);
-    Stephen& init(P&& p);
+
+    //! Default copy constructor
+    Stephen(Stephen const&) = default;
+
+    //! Default move constructor
+    Stephen(Stephen&&) = default;
+
+    //! Default copy assignment operator
+    Stephen& operator=(Stephen const&) = default;
+
+    //! Default move assignment operator
+    Stephen& operator=(Stephen&&) = default;
+
+    ~Stephen() = default;
 
     //! Initialize from a presentation.
     //!
     //! Replaces the current value (if any) returned by \ref presentation by
-    //! the argument, and the state of the object is the same as if it had
-    //! been newly constructed from the presentation \p p.
+    //! the argument, and the state of the object is the same as if it had been
+    //! newly constructed from the presentation \p p.
     //!
     //! \tparam P a type derived from PresentationBase
     //!
@@ -148,50 +118,8 @@
     //!
     //! \throws LibsemigroupsException if `p.validate()` throws.
     //! \throws LibsemigroupsException if `p.alphabet().size()` is `0`.
-    explicit Stephen(P const& p);
-    Stephen& init(P const& p);
-
-    //! Default copy constructor
-    Stephen(Stephen const& that) = default;
-
-    //! Default move constructor
-    Stephen(Stephen&&) = default;
-
-    //! Default copy assignment operator
-    Stephen& operator=(Stephen const&) = default;
-
-    //! Default move assignment operator
-    Stephen& operator=(Stephen&&) = default;
-
-    ~Stephen() = default;
-
-    template <typename Q>
-    explicit Stephen(Q const& q) : Stephen() {
-      init(q);
-    }
-
-    // TODO to tpp
-    template <typename Q>
-    Stephen& init(Q const& q) {
-      static_assert(((IsInversePresentation<P>) == (IsInversePresentation<Q>) )
-                        && IsPresentation<P> && IsPresentation<Q>,
-                    "TODO");
-      if constexpr (IsInversePresentation<P> && IsInversePresentation<Q>) {
-        return init(to_inverse_presentation<word_type>(q));
-      } else {
-        return init(to_presentation<word_type>(q));
-      }
-    }
-
-    // TODO make private and hid in tpp file
-    template <typename PP>
-    static constexpr auto& deref_if_necessary(PP&& p) {
-      if constexpr (detail::IsStdSharedPtr<std::decay_t<PP>>) {
-        return *p;
-      } else {
-        return p;
-      }
-    }
+    template <typename P>
+    Stephen& init(P&& p);
 
     //! The input presentation.
     //!
@@ -203,8 +131,8 @@
     //!
     //! \exceptions
     //! \noexcept
-    presentation_type const& presentation() const noexcept {
-      return deref_if_necessary(_presentation);
+    Presentation<word_type> const& presentation() const noexcept {
+      return _presentation;
     }
 
     //! Set the word.
@@ -255,15 +183,11 @@
     //!
     //! \param (None)
     //!
-    //! \returns A const reference to a \ref word_graph_type.
+    //! \returns A const reference to a \ref digraph_type.
     //!
     //! \exceptions
     //! \noexcept
-    // TODO add a warning that if the value of word is set, then run is called,
-    // then word is set to another value, then word_graph() is accessed, then
-    // the returned value doesn't relate to the currently set value. Or better
-    // still don't have this behaviour
-    word_graph_type const& word_graph() const noexcept {
+    digraph_type const& word_graph() const noexcept {
       return _word_graph;
     }
 
@@ -285,97 +209,103 @@
     //! function may never terminate.
     // Throws if run throws, also this is not in the helper namespace because
     // we cache the return value.
-    node_type                  accept_state();
-    static constexpr node_type initial_state() {
-      return 0;
-    }
-
-    void operator*=(Stephen<P>& y) {
-      // TODO if one of this and that is finished, then just tack on the linear
-      // graph.
-      this->run();
-      y.run();
-      // FIXME _word_graph has two mem fns number_nodes_active (in NodeManager)
-      // and number_active_nodes (in WordGraph), this is super confusing!
-      size_t const N = _word_graph.number_of_nodes_active();
-      _word_graph.disjoint_union_inplace(y._word_graph);
-      _word_graph.merge_nodes_no_checks(accept_state(), y.initial_state() + N);
-      _word_graph.template process_coincidences<DoNotRegisterDefs>();
-      _accept_state = UNDEFINED;
-      _finished     = false;
-      _word.insert(_word.end(), y._word.cbegin(), y._word.cend());
-      _word_graph.cursor() = initial_state();
-    }
+    node_type accept_state();
 
    private:
-    Stephen& init_after_presentation_set();
-    void     throw_if_presentation_empty(presentation_type const&) const;
-    void     something_changed() noexcept;
-
-    void run_impl() override;
-    void really_run_impl();
-
-    bool finished_impl() const noexcept override {
+    using lvalue_tag     = std::true_type;
+    using non_lvalue_tag = std::false_type;
+
+    bool finished_impl() const noexcept {
       return _finished;
     }
 
+    template <typename P>
+    void init_impl(P&&, lvalue_tag);
+    void init_impl(Presentation<word_type>&&, non_lvalue_tag);
+
+    void report_status(
+        std::chrono::high_resolution_clock::time_point const& start_time);
+    void reset() noexcept;
+    void run_impl();
     void standardize();
+    void validate() const;
   };
 
-  // Deduction guides
-  // The following is not a mistake but intentional, if no presentation type is
-  // explicitly used, then we use Presentation<word_type>. The only other
-  // alternative is to use a std::shared_ptr<Presentation<word_type>> or
-  // std::shared_ptr<InversePresentation<word_type>>;
-  // Presentation<std::string> is not allowed.
-  template <typename Word>
-  Stephen(Presentation<Word> const&) -> Stephen<Presentation<word_type>>;
-
-  template <typename Word>
-  Stephen(Presentation<Word>&) -> Stephen<Presentation<word_type>>;
-
-  template <typename Word>
-  Stephen(Presentation<Word>&&) -> Stephen<Presentation<word_type>>;
-
-  template <typename Word>
-  Stephen(InversePresentation<Word> const&)
-      -> Stephen<InversePresentation<word_type>>;
-
-  template <typename Word>
-  Stephen(InversePresentation<Word>&)
-      -> Stephen<InversePresentation<word_type>>;
-
-  template <typename Word>
-  Stephen(InversePresentation<Word>&&)
-      -> Stephen<InversePresentation<word_type>>;
-
-  template <typename Word>
-  Stephen(std::shared_ptr<InversePresentation<Word>>&&)
-      -> Stephen<std::shared_ptr<InversePresentation<word_type>>>;
-  // TODO other shared_prt guides?
-
-}  // namespace libsemigroups
-#include "stephen.tpp"
-
-namespace libsemigroups {
+  template <typename P, typename SFINAE>
+  Stephen::Stephen(P&& p) : Stephen() {
+    init_impl(std::forward<P>(p), std::is_lvalue_reference<P>());
+  }
+
+  template <typename P>
+  void Stephen::init_impl(P&& p, lvalue_tag) {
+    static_assert(std::is_base_of<PresentationBase, std::decay_t<P>>::value,
+                  "the template parameter P must be derived from "
+                  "PresentationBase");
+    init(std::move(make<Presentation<word_type>>(p)));
+  }
+
+  template <typename P>
+  Stephen& Stephen::init(P&& p) {
+    p.validate();
+    init_impl(std::forward<P>(p), std::is_lvalue_reference<P>());
+    return *this;
+  }
+
   namespace stephen {
-    using const_iterator_words_accepted = const_pstislo_iterator<uint32_t>;
-
-    using const_iterator_left_factors = const_pislo_iterator<uint32_t>;
-
-    template <typename PresentationType>
-    bool accepts(Stephen<PresentationType>& s, word_type const& w);
-
-    template <typename PresentationType>
-    bool is_left_factor(Stephen<PresentationType>& s, word_type const& w);
-
-<<<<<<< HEAD
-    template <typename PresentationType>
-    const_iterator_words_accepted
-    cbegin_words_accepted(Stephen<PresentationType>& s,
-                          size_t                     min = 0,
-                          size_t                     max = POSITIVE_INFINITY) {
-=======
+    //! The return type of \ref cbegin_words_accepted and \ref
+    //! cend_words_accepted. This is the same as
+    //! \ref ActionDigraph::const_pstislo_iterator.
+    using const_iterator_words_accepted =
+        typename Stephen::digraph_type::const_pstislo_iterator;
+
+    //! The return type of \ref cbegin_left_factors and \ref cend_left_factors.
+    //! This is the same as \ref ActionDigraph::const_pislo_iterator.
+    using const_iterator_left_factors =
+        typename Stephen::digraph_type::const_pislo_iterator;
+
+    //! Check if a word is equivalent to Stephen::word.
+    //!
+    //! This function triggers the algorithm implemented in this class (if it
+    //! hasn't been triggered already), and then returns \c true if the input
+    //! word \p w is equivalent to Stephen::word in the semigroup defined by
+    //! Stephen::presentation. A word is equivalent to Stephen::word if it
+    //! labels a path in Stephen::word_graph with source \c 0 and target
+    //! Stephen::accept_state.
+    //!
+    //! \param s the Stephen instance
+    //! \param w a const reference to the input word.
+    //!
+    //! \returns A \c bool.
+    //!
+    //! \throws LibsemigroupsException if no presentation was set at
+    //! the construction of \p s or with Stephen::init.
+    //!
+    //! \warning The problem of determining whether two words are equal in
+    //! a finitely presented semigroup is undecidable in general, and this
+    //! function may never terminate.
+    bool accepts(Stephen& s, word_type const& w);
+
+    //! Check if a word is a left factor of Stephen::word.
+    //!
+    //! This function triggers the algorithm implemented in this class (if it
+    //! hasn't been triggered already), and then returns \c true if the input
+    //! word \p w is a left factor of Stephen::word in the semigroup defined by
+    //! Stephen::presentation. A word is a left factor of Stephen::word if it
+    //! labels a path in Stephen::word_graph with source \c 0.
+    //!
+    //! \param s the Stephen instance
+    //! \param w a const reference to the input word.
+    //!
+    //! \returns A \c bool.
+    //!
+    //! \throws LibsemigroupsException if no presentation was set at
+    //! the construction of \p s or with Stephen::init.
+    //!
+    //! \warning The problem of determining whether a word is a left factor of
+    //! another word in a finitely presented semigroup is undecidable in
+    //! general, and this function may never terminate.
+    bool is_left_factor(Stephen& s, word_type const& w);
+
     //! Returns an iterator pointing at the first word equivalent to
     //! Stephen::word in short-lex order.
     //!
@@ -402,41 +332,20 @@
     cbegin_words_accepted(Stephen& s,
                           size_t   min = 0,
                           size_t   max = POSITIVE_INFINITY) {
->>>>>>> 838fdb37
-      s.run();
-      return cbegin_pstislo(
-          s.word_graph(), s.initial_state(), s.accept_state(), min, max);
-    }
-
-<<<<<<< HEAD
-    template <typename PresentationType>
-    const_iterator_words_accepted
-    cend_words_accepted(Stephen<PresentationType>& s) {
-=======
+      s.run();
+      return s.word_graph().cbegin_pstislo(0, s.accept_state(), min, max);
+    }
+
     //! Returns an iterator pointing one past the last word equivalent to
     //! Stephen::word.
     //!
     //! \sa \ref cbegin_words_accepted for more information.
     // Not noexcept because cend_pstislo isn't
     inline const_iterator_words_accepted cend_words_accepted(Stephen& s) {
->>>>>>> 838fdb37
-      s.run();
-      return cend_pstislo(s.word_graph());
-    }
-
-<<<<<<< HEAD
-    template <typename PresentationType>
-    auto words_accepted(Stephen<PresentationType>& s) {
-      Paths paths(s.word_graph());
-      return paths.from(s.initial_state()).to(s.accept_state());
-    }
-
-    template <typename PresentationType>
-    const_iterator_left_factors
-    cbegin_left_factors(Stephen<PresentationType>& s,
-                        size_t                     min = 0,
-                        size_t                     max = POSITIVE_INFINITY) {
-=======
+      s.run();
+      return s.word_graph().cend_pstislo();
+    }
+
     //! Returns an iterator pointing at the first word (in short-lex order)
     //! that is a left factor of Stephen::word.
     //!
@@ -464,40 +373,20 @@
     cbegin_left_factors(Stephen& s,
                         size_t   min = 0,
                         size_t   max = POSITIVE_INFINITY) {
->>>>>>> 838fdb37
-      s.run();
-      return cbegin_pislo(s.word_graph(), 0, min, max);
-    }
-
-<<<<<<< HEAD
-    template <typename PresentationType>
-    const_iterator_left_factors
-    cend_left_factors(Stephen<PresentationType>& s) {
-=======
+      s.run();
+      return s.word_graph().cbegin_pislo(0, min, max);
+    }
+
     //! Returns an iterator pointing one past the last word that is a left
     //! factor of Stephen::word.
     //!
     //! \sa \ref cbegin_left_factors for more information.
     // Not noexcept because cend_pislo isn't
     inline const_iterator_left_factors cend_left_factors(Stephen& s) {
->>>>>>> 838fdb37
-      s.run();
-      return cend_pislo(s.word_graph());
-    }
-
-<<<<<<< HEAD
-    template <typename PresentationType>
-    auto left_factors(Stephen<PresentationType>& s) {
-      Paths paths(s.word_graph());
-      return paths.from(s.initial_state());
-    }
-
-    // TODO to tpp
-    template <typename PresentationType>
-    uint64_t number_of_words_accepted(Stephen<PresentationType>& s,
-                                      size_t                     min = 0,
-                                      size_t max = POSITIVE_INFINITY) {
-=======
+      s.run();
+      return s.word_graph().cend_pislo();
+    }
+
     //! Returns the number of words accepted with length in a given range.
     //!
     //! This function returns the number of words that are equivalent to
@@ -522,19 +411,10 @@
     inline uint64_t number_of_words_accepted(Stephen& s,
                                              size_t   min = 0,
                                              size_t   max = POSITIVE_INFINITY) {
->>>>>>> 838fdb37
-      s.run();
-      using node_type = typename Stephen<PresentationType>::node_type;
-      return number_of_paths(
-          s.word_graph(), node_type(0), s.accept_state(), min, max);
-    }
-
-<<<<<<< HEAD
-    template <typename PresentationType>
-    uint64_t number_of_left_factors(Stephen<PresentationType>& s,
-                                    size_t                     min = 0,
-                                    size_t max = POSITIVE_INFINITY) {
-=======
+      s.run();
+      return s.word_graph().number_of_paths(0, s.accept_state(), min, max);
+    }
+
     //! Returns the number of left factors with length in a given range.
     //!
     //! This function returns the number of left factors of the Stephen::word
@@ -561,224 +441,9 @@
     inline uint64_t number_of_left_factors(Stephen& s,
                                            size_t   min = 0,
                                            size_t   max = POSITIVE_INFINITY) {
->>>>>>> 838fdb37
-      s.run();
-      return number_of_paths(s.word_graph(), 0, min, max);
-    }
-
-    // TODO to tpp
-    template <typename P>
-    Dot dot(Stephen<P>& s) {
-      Dot result;
-      result.kind(Dot::Kind::digraph);
-      result.add_node("initial").add_attr("style", "invis");
-      result.add_node("accept").add_attr("style", "invis");
-      for (auto n : s.word_graph().nodes()) {
-        result.add_node(n).add_attr("shape", "box");
-      }
-      result.add_edge("initial", s.initial_state());
-      result.add_edge(s.accept_state(), "accept");
-
-      size_t max_letters = s.presentation().alphabet().size();
-      if constexpr (IsInversePresentation<P>) {
-        max_letters /= 2;
-      }
-
-      for (auto n : s.word_graph().nodes()) {
-        for (size_t a = 0; a < max_letters; ++a) {
-          auto m = s.word_graph().target(n, a);
-          if (m != UNDEFINED) {
-            result.add_edge(n, m)
-                .add_attr("color", result.colors[a])
-                .add_attr("label", a)
-                .add_attr("minlen", 2);
-          }
-        }
-      }
-      return result;
+      s.run();
+      return s.word_graph().number_of_paths(0, min, max);
     }
   }  // namespace stephen
-
-  template <typename PresentationType>
-  bool operator==(Stephen<PresentationType> const& x,
-                  Stephen<PresentationType> const& y) {
-    return stephen::accepts(const_cast<Stephen<PresentationType>&>(x), y.word())
-           && stephen::accepts(const_cast<Stephen<PresentationType>&>(y),
-                               x.word());
-  }
-
-  // TODO to tpp
-  template <typename PresentationType>
-  std::ostream& operator<<(std::ostream&                    os,
-                           Stephen<PresentationType> const& x) {
-    std::string word;
-    // if (x.word().size() < 10) {
-    //   word = detail::to_string(x.word());
-    // } else {
-    word = " " + std::to_string(x.word().size()) + " letter word, ";
-    //}
-    // TODO use fmt
-    os << std::string("<Stephen for ") << word << " with "
-       << x.word_graph().number_of_nodes() << "  nodes, "
-       << x.word_graph().number_of_edges() << " edges>";
-    return os;
-  }
-
-  // TODO reuse the doc from here to end of file
-  //! The return type of \ref cbegin_words_accepted and \ref
-  //! cend_words_accepted. This is the same as
-  //! \ref WordGraph::const_pstislo_iterator.
-
-  //! The return type of \ref cbegin_left_factors and \ref
-  //! cend_left_factors. This is the same as \ref
-  //! WordGraph::const_pislo_iterator.
-
-  //! Check if a word is equivalent to Stephen::word.
-  //!
-  //! This function triggers the algorithm implemented in this class (if it
-  //! hasn't been triggered already), and then returns \c true if the input
-  //! word \p w is equivalent to Stephen::word in the semigroup defined by
-  //! Stephen::presentation. A word is equivalent to Stephen::word if it
-  //! labels a path in Stephen::word_graph with source \c 0 and target
-  //! Stephen::accept_state.
-  //!
-  //! \param s the Stephen instance
-  //! \param w a const reference to the input word.
-  //!
-  //! \returns A \c bool.
-  //!
-  //! \throws LibsemigroupsException if no presentation was set at
-  //! the construction of \p s or with Stephen::init.
-  //!
-  //! \warning The problem of determining whether two words are equal in
-  //! a finitely presented semigroup is undecidable in general, and this
-  //! function may never terminate.
-
-  //! Check if a word is a left factor of Stephen::word.
-  //!
-  //! This function triggers the algorithm implemented in this class (if it
-  //! hasn't been triggered already), and then returns \c true if the input
-  //! word \p w is a left factor of Stephen::word in the semigroup defined
-  //! by Stephen::presentation. A word is a left factor of Stephen::word
-  //! if it labels a path in Stephen::word_graph with source \c 0.
-  //!
-  //! \param s the Stephen instance
-  //! \param w a const reference to the input word.
-  //!
-  //! \returns A \c bool.
-  //!
-  //! \throws LibsemigroupsException if no presentation was set at
-  //! the construction of \p s or with Stephen::init.
-  //!
-  //! \warning The problem of determining whether a word is a left factor of
-  //! another word in a finitely presented semigroup is undecidable in
-  //! general, and this function may never terminate.
-
-  //! Returns an iterator pointing at the first word equivalent to
-  //! Stephen::word in short-lex order.
-  //!
-  //! This function triggers the algorithm implemented in this class (if it
-  //! hasn't been triggered already).
-  //!
-  //! \param s the Stephen instance
-  //! \param min the minimum length of an equivalent word (default: 0)
-  //! \param max the maximum length of an equivalent word (default:
-  //! POSITIVE_INFINITY)
-  //!
-  //! \returns A \c const_iterator.
-  //!
-  //! \throws LibsemigroupsException if no presentation was set at
-  //! the construction of \p s or with Stephen::init.
-  //!
-  //! \warning The problem of determining whether two words are equal in
-  //! a finitely presented semigroup is undecidable in general, and this
-  //! function may never terminate.
-  //!
-  //! \sa WordGraph::cbegin_pstislo for more information about the
-  //! iterators returned by this function.
-  //!
-  //! Returns an iterator pointing one past the last word equivalent to
-  //! Stephen::word.
-  //!
-  //! \sa \ref cbegin_words_accepted for more information.
-  // Not noexcept because cend_pstislo isn't
-
-  //! Returns an iterator pointing at the first word (in short-lex order)
-  //! that is a left factor of Stephen::word.
-  //!
-  //! This function triggers the algorithm implemented in this class (if it
-  //! hasn't been triggered already).
-  //!
-  //! \param s the Stephen instance
-  //! \param min the minimum length of an equivalent word (default: 0)
-  //! \param max the maximum length of an equivalent word (default:
-  //! POSITIVE_INFINITY)
-  //!
-  //! \returns A \c const_iterator_left_factors.
-  //!
-  //! \throws LibsemigroupsException if no presentation was set at
-  //! the construction of \p s or with Stephen::init.
-  //!
-  //! \warning The problem of determining whether a word is a left factor of
-  //! another word in a finitely presented semigroup is undecidable in
-  //! general, and this function may never terminate.
-  //!
-  //! \sa WordGraph::cbegin_pislo for more information about the
-  //! iterators returned by this function.
-  // Not noexcept because cbegin_pislo isn't
-
-  //! Returns an iterator pointing one past the last word that is a left
-  //! factor of Stephen::word.
-  //!
-  //! \sa \ref cbegin_left_factors for more information.
-  // Not noexcept because cend_pislo isn't
-
-  //! Returns the number of words accepted with length in a given range.
-  //!
-  //! This function returns the number of words that are equivalent to
-  //! Stephen::word in the instance \p s with length between \p min and \p
-  //! max. This is the same as the number of paths in Stephen::word_graph
-  //! (if Stephen::run has been called) with source \c 0, target
-  //! Stephen::accept_state,  and length in the range \p min to \p max.
-  //!
-  //! \param s the Stephen instance.
-  //! \param min the minimum length of a word (default: 0).
-  //! \param max one more than the maximum length of a word (default:
-  //! POSITIVE_INFINITY).
-  //!
-  //! \returns A \c uint64_t.
-  //!
-  //! \throws LibsemigroupsException if no presentation was set at
-  //! the construction of \p s or with Stephen::init.
-  //!
-  //!
-  //! \sa WordGraph::number_of_paths.
-  // Not noexcept because number_of_paths isn't
-
-  //! Returns the number of left factors with length in a given range.
-  //!
-  //! This function returns the number of left factors of the
-  //! Stephen::word in the instance \p s with length between \p min and \p
-  //! max. This is the same as the number of paths in Stephen::word_graph
-  //! (if Stephen::run has been called) with source \c 0 and length in the
-  //! range \p min to \p max.
-  //!
-  //! \param s the Stephen instance.
-  //! \param min the minimum length of a word (default: 0).
-  //! \param max one more than the maximum length of a word (default:
-  //! POSITIVE_INFINITY).
-  //!
-  //! \returns A \c uint64_t.
-  //!
-  //! \throws LibsemigroupsException if no presentation was set at
-  //! the construction of \p s or with Stephen::init.
-  //!
-  //! \sa WordGraph::number_of_paths.
-  //!
-  //! \throws LibsemigroupsException if no presentation was set at
-  //! construction or with Stephen::init.
-  // Number of words that represent left factors of word()
-  // Not noexcept because number_of_paths isn't
-
 }  // namespace libsemigroups
 #endif  // LIBSEMIGROUPS_STEPHEN_HPP_